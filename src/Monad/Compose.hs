--- conflicted
+++ resolved
@@ -1,10 +1,6 @@
 module Monad.Compose where
 
-<<<<<<< HEAD
-import Control.Applicative(Applicative(..), liftA2)
-=======
 import Control.Applicative
->>>>>>> 91a77254
 
 -- Exactly one of these exercises will not be possible to achieve. Determine which.
 
