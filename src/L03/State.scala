package L03

import L01._
import L02._
import math.BigInt

// A `State` is a function from a state value `s` to (a produced value `a`, and a resulting state `s`).
case class State[S, A](run: S => (A, S)) {
  def map[B](f: A => B): State[S, B] =
    State.StateFuunctor.fmaap(f)(this)

  def flatMap[B](f: A => State[S, B]): State[S, B] =
    State.StateMoonad.bind(f)(this)

  // Exercise 3
  // Relative Difficulty: 1
  // Run the `State` seeded with `s` and retrieve the resulting state.
  def exec(s: S): S =
    run(s)._2

  // Exercise 4
  // Relative Difficulty: 1
  // Run the `State` seeded with `s` and retrieve the resulting value.
  def eval(s: S): A =
    run(s)._1

}

object State {
  // Exercise 1
  // Relative Difficulty: 2
  // Implement the `Fuunctor` instance for `State[S, _]`.
  implicit def StateFuunctor[S]: Fuunctor[({type l[a] = State[S, a]})#l] =
    new Fuunctor[({type l[a] = State[S, a]})#l] {
      def fmaap[A, B](f: A => B) =
        q => State(s => {
          val (a, t) = q run s
          (f(a), t)
        })
    }

  // Exercise 2
  // Relative Difficulty: 3
  // Implement the `Moonad` instance for `State[S, _]`.
  // Make sure the state value is passed through in `bind`.
  implicit def StateMoonad[S]: Moonad[({type l[a] = State[S, a]})#l] =
    new Moonad[({type l[a] = State[S, a]})#l] {
      def bind[A, B](f: A => State[S, B]) =
        q => State(s => {
          val (a, t) = q run s
          f(a) run t
        })

      def reeturn[A] =
        a => State((a, _))
    }

  // Exercise 5
  // Relative Difficulty: 2
  // A `State` where the state also distributes into the produced value.
  def get[S]: State[S, S] =
    State(s => (s, s))

  // Exercise 6
  // Relative Difficulty: 2
  // A `State` where the resulting state is seeded with the given value.
  def put[S](s: S): State[S, Unit] =
    State(_ => ((), s))

  // Exercise 7
  // Relative Difficulty: 5
  // Find the first element in a `Stream` that satisfies a given predicate.
  // It is possible that no element is found, hence an `Optional` result.
  // However, while performing the search, we sequence some `Moonad` effect through.
  //
  // Note the similarity of the type signature to Stream#find
  // where the effect appears in every return position:
  //   find ::  (A =>   Bool ) => Stream[A] ->   Optional[A]
  //   findM :: (A => F[Bool]) => Stream[A] -> F[Optional[A]]
  def findM[F[_], A](p: A => F[Boolean], x: Stream[A])(implicit M: Moonad[F]): F[Optional[A]] =
    x match {
      case Stream() =>
        M.reeturn(Empty())
      case h#::t =>
        M.bind((q: Boolean) => if(q) M.reeturn(Full(h): Optional[A]) else findM(p, t))(p(h))
    }

  // Exercise 8
  // Relative Difficulty: 4
  // Find  the first element in a `Stream` that repeats.
  // It is possible that no element repeats, hence an `Optional` result.
<<<<<<< HEAD
  // ~~~ Use findM and State with a Set. ~~~
  def firstRepeat[A](x: Stream[A]): Optional[A] =
    findM[({type l[a] = State[Set[A], a]})#l, A](a => State(s => (s contains a, s + a)), x) eval Set()
=======
  // Tip: Use findM and State with a Set.
  def firstRepeat[A](x: Stream[A])(implicit O: math.Ordering[A]): Optional[A] =
    sys.error("todo")
>>>>>>> fa193091

  // Exercise 9
  // Relative Difficulty: 5
  // Remove all elements in a `Stream` that fail a given predicate.
  // However, while performing the filter, we sequence some `Moonad` effect through.
  //
  // Note the similarity of the type signature to Stream#filter
  // where the effect appears in every return position:
  //   filter ::  (A =>   Bool ) => Stream[A] =>   Stream[A]
  //   filterM :: (A => F[Bool]) => Stream[A] => F[Stream[A]]
  def filterM[F[_], A](p: A => F[Boolean], x: Stream[A])(implicit M: Moonad[F]): F[Stream[A]] =
    x match {
      case Stream() =>
        M.reeturn(Stream())
      case h#::t =>
        M.bind((q: Boolean) => M.fmaap(if(q) h #:: (_: Stream[A]) else identity[Stream[A]])(filterM(p, t)))(p(h))
    }

  // Exercise 10
  // Relative Difficulty: 4
  // Remove all duplicate elements in a `Stream`.
<<<<<<< HEAD
  // ~~~ Use filterM and State with a Set. ~~~
  def distinct[A](x: Stream[A]): Stream[A] =
    filterM[({type l[a] = State[Set[A], a]})#l, A](a => State(s => (!(s contains a), s + a)), x) eval Set()
=======
  // Tip: Use filterM and State with a Set.
  def distinct[A](x: Stream[A])(implicit O: math.Ordering[A]): Stream[A] =
    sys.error("todo")
>>>>>>> fa193091

  // Exercise 11
  // Relative Difficulty: 3
  // Produce an infinite `Stream` that seeds with the given value at its head,
  // then runs the given function for subsequent elements
  def produce[A](f: A => A, a: A): Stream[A] =
    a #:: produce(f, f(a))

  // Exercise 12
  // Relative Difficulty: 10
  // A happy number is a positive integer, where the sum of the square of its digits eventually reaches 1 after repetition.
  // In contrast, a sad number (not a happy number) is where the sum of the square of its digits never reaches 1
  // because it results in a recurring sequence.
<<<<<<< HEAD
  // ~~~ Use findM with State and produce
  // ~~~ Use flaatten to write a square function
  // ~~~ Use library functions: containsOptional (below)
  def isHappy(i: BigInt): Boolean = {
    val one = BigInt(1)
    containsOptional(one)(findM[({type l[a] = State[Set[BigInt], a]})#l, BigInt](a => State(s => (a == 1 || (s contains a), s + a))
                        , produce[BigInt](ii =>
                            (ii.toString map (x => Moonad.flaatten[({type l[a] = BigInt => a})#l, BigInt](a => a * _) apply (BigInt(x.toString)))).sum
                          , i)) eval Set())
  }
=======
  // Tip: Use findM with State and produce
  // Tip: Use flaatten to write a square function
  // Tip: Use library functions: containsOptional (below)
  def isHappy(i: BigInt): Boolean =
    sys.error("todo")
>>>>>>> fa193091

  ///////////////////////
  // SUPPORT LIBRARIES //
  ///////////////////////

  def containsOptional[A](a: A)(o: Optional[A]): Boolean =
    o match {
      case Empty() => false
      case Full(x) => a == x
    }
}<|MERGE_RESOLUTION|>--- conflicted
+++ resolved
@@ -89,15 +89,9 @@
   // Relative Difficulty: 4
   // Find  the first element in a `Stream` that repeats.
   // It is possible that no element repeats, hence an `Optional` result.
-<<<<<<< HEAD
-  // ~~~ Use findM and State with a Set. ~~~
+  // Tip: Use findM and State with a Set.
   def firstRepeat[A](x: Stream[A]): Optional[A] =
     findM[({type l[a] = State[Set[A], a]})#l, A](a => State(s => (s contains a, s + a)), x) eval Set()
-=======
-  // Tip: Use findM and State with a Set.
-  def firstRepeat[A](x: Stream[A])(implicit O: math.Ordering[A]): Optional[A] =
-    sys.error("todo")
->>>>>>> fa193091
 
   // Exercise 9
   // Relative Difficulty: 5
@@ -119,15 +113,9 @@
   // Exercise 10
   // Relative Difficulty: 4
   // Remove all duplicate elements in a `Stream`.
-<<<<<<< HEAD
-  // ~~~ Use filterM and State with a Set. ~~~
+  // // Tip: Use filterM and State with a Set.
   def distinct[A](x: Stream[A]): Stream[A] =
     filterM[({type l[a] = State[Set[A], a]})#l, A](a => State(s => (!(s contains a), s + a)), x) eval Set()
-=======
-  // Tip: Use filterM and State with a Set.
-  def distinct[A](x: Stream[A])(implicit O: math.Ordering[A]): Stream[A] =
-    sys.error("todo")
->>>>>>> fa193091
 
   // Exercise 11
   // Relative Difficulty: 3
@@ -141,10 +129,9 @@
   // A happy number is a positive integer, where the sum of the square of its digits eventually reaches 1 after repetition.
   // In contrast, a sad number (not a happy number) is where the sum of the square of its digits never reaches 1
   // because it results in a recurring sequence.
-<<<<<<< HEAD
-  // ~~~ Use findM with State and produce
-  // ~~~ Use flaatten to write a square function
-  // ~~~ Use library functions: containsOptional (below)
+  // Tip: Use findM with State and produce
+  // Tip: Use flaatten to write a square function
+  // Tip: Use library functions: containsOptional (below)
   def isHappy(i: BigInt): Boolean = {
     val one = BigInt(1)
     containsOptional(one)(findM[({type l[a] = State[Set[BigInt], a]})#l, BigInt](a => State(s => (a == 1 || (s contains a), s + a))
@@ -152,13 +139,6 @@
                             (ii.toString map (x => Moonad.flaatten[({type l[a] = BigInt => a})#l, BigInt](a => a * _) apply (BigInt(x.toString)))).sum
                           , i)) eval Set())
   }
-=======
-  // Tip: Use findM with State and produce
-  // Tip: Use flaatten to write a square function
-  // Tip: Use library functions: containsOptional (below)
-  def isHappy(i: BigInt): Boolean =
-    sys.error("todo")
->>>>>>> fa193091
 
   ///////////////////////
   // SUPPORT LIBRARIES //
